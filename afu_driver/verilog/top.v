--- conflicted
+++ resolved
@@ -518,12 +518,8 @@
       r_wr_ptr <= r_wr_ptr;
   end
 
-<<<<<<< HEAD
-  assign rvalid_ul = (r_wr_ptr!=r_rd_ptr) & !ha_bwvalid_top;
-=======
   assign rvalid_ul = (r_wr_ptr!=r_rd_ptr) &
                      (bw_active[rtag_array[r_rd_ptr]]==0);
->>>>>>> f570c47f
 
   always @ (posedge ha_pclock) begin
     if (rvalid_ul)
