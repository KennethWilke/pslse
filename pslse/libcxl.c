--- conflicted
+++ resolved
@@ -42,12 +42,9 @@
  */
 // TODO: Clean this up with better method
 
-<<<<<<< HEAD
 #define TIMEOUT_SECONDS 10	// Seconds to wait before triggering timeout
 
-=======
 #ifndef PAGED_RANDOMIZER
->>>>>>> a4c326f8
 #define PAGED_RANDOMIZER 5	// Percent chance of getting paged response
 #endif
 
